import itertools
import logging
import numpy as np
import random
import time
import typing
import math

from smac.optimizer.acquisition import AbstractAcquisitionFunction
from smac.epm.rf_with_instances import RandomForestWithInstances
from smac.optimizer.local_search import LocalSearch
from smac.intensification.intensification import Intensifier
from smac.optimizer import pSMAC
from smac.runhistory.runhistory import RunHistory
from smac.runhistory.runhistory2epm import AbstractRunHistory2EPM
from smac.stats.stats import Stats
from smac.initial_design.initial_design import InitialDesign
from smac.scenario.scenario import Scenario
from smac.configspace import Configuration, convert_configurations_to_array
from smac.tae.execute_ta_run import FirstRunCrashedException


__author__ = "Aaron Klein, Marius Lindauer, Matthias Feurer"
__copyright__ = "Copyright 2015, ML4AAD"
__license__ = "3-clause BSD"


class SMBO(object):

    """Interface that contains the main Bayesian optimization loop

    Attributes
    ----------
    logger
    incumbent
    scenario
    config_space
    stats
    initial_design
    runhistory
    rh2EPM
    intensifier
    aggregate_func
    num_run
    model
    acq_optimizer
    acquisition_func
    rng
    """

    def __init__(self,
                 scenario: Scenario,
                 stats: Stats,
                 initial_design: InitialDesign,
                 runhistory: RunHistory,
                 runhistory2epm: AbstractRunHistory2EPM,
                 intensifier: Intensifier,
                 aggregate_func: callable,
                 num_run: int,
                 model: RandomForestWithInstances,
                 acq_optimizer: LocalSearch,
                 acquisition_func: AbstractAcquisitionFunction,
<<<<<<< HEAD
                 rng: np.random.RandomState,
                 restore_incumbent: Configuration=None):
        '''
        Interface that contains the main Bayesian optimization loop
=======
                 rng: np.random.RandomState):
        """Constructor
>>>>>>> f560fe60

        Parameters
        ----------
        scenario: smac.scenario.scenario.Scenario
            Scenario object
        stats: Stats
            statistics object with configuration budgets
        initial_design: InitialDesign
            initial sampling design
        runhistory: RunHistory
            runhistory with all runs so far
        runhistory2epm : AbstractRunHistory2EPM
            Object that implements the AbstractRunHistory2EPM to convert runhistory
            data into EPM data
        intensifier: Intensifier
            intensification of new challengers against incumbent configuration
            (probably with some kind of racing on the instances)
        aggregate_func: callable
            how to aggregate the runs in the runhistory to get the performance of a
             configuration
        num_run: int
            id of this run (used for pSMAC)
        model: RandomForestWithInstances
            empirical performance model (right now, we support only
            RandomForestWithInstances)
        acq_optimizer: LocalSearch
            optimizer on acquisition function (right now, we support only a local
            search)
        acquisition_function : AcquisitionFunction
<<<<<<< HEAD
            Object that implements the AbstractAcquisitionFunction (i.e., infill criterion for acq_optimizer)
        restore_incumbent: Configuration
            incumbent to be used from the start. ONLY used to restore states.
=======
            Object that implements the AbstractAcquisitionFunction (i.e., infill
            criterion for acq_optimizer)
>>>>>>> f560fe60
        rng: np.random.RandomState
            Random number generator
        """

        self.logger = logging.getLogger(
            self.__module__ + "." + self.__class__.__name__)
        self.incumbent = restore_incumbent

        self.scenario = scenario
        self.config_space = scenario.cs
        self.stats = stats
        self.initial_design = initial_design
        self.runhistory = runhistory
        self.rh2EPM = runhistory2epm
        self.intensifier = intensifier
        self.aggregate_func = aggregate_func
        self.num_run = num_run
        self.model = model
        self.acq_optimizer = acq_optimizer
        self.acquisition_func = acquisition_func
        self.rng = rng

    def run(self):
        """Runs the Bayesian optimization loop

        Returns
        ----------
        incumbent: np.array(1, H)
            The best found configuration
        """
        self.stats.start_timing()
        # Initialization, depends on input
        if self.stats.ta_runs == 0 and self.incumbent is None:
            try:
                self.incumbent = self.initial_design.run()
            except FirstRunCrashedException as err:
                if self.scenario.abort_on_first_run_crash:
                    raise
        elif self.stats.ta_runs > 0 and self.incumbent is None:
            raise ValueError("According to stats there have been runs performed, "
                             "but the optimizer cannot detect an incumbent. Did "
                             "you set the incumbent (e.g. after restoring state)?")
        elif self.stats.ta_runs == 0 and self.incumbent is not None:
            raise ValueError("An incumbent is specified, but there are no runs "
                             "recorded in the Stats-object. If you're restoring "
                             "a state, please provide the Stats-object.")
        else:
            self.logger.debug("Detecting Stats-object and restore-incumbent. "
                              "Skipping initial-design-run. Assuming state "
                              "restoration...")

        # Main BO loop
        iteration = 1
        while True:
            if self.scenario.shared_model:
                pSMAC.read(run_history=self.runhistory,
                           output_dirs=self.scenario.input_psmac_dirs,
                           configuration_space=self.config_space,
                           logger=self.logger)

            start_time = time.time()
            X, Y = self.rh2EPM.transform(self.runhistory)

            self.logger.debug("Search for next configuration")
            # get all found configurations sorted according to acq
            challengers = self.choose_next(X, Y)

            time_spent = time.time() - start_time
            time_left = self._get_timebound_for_intensification(time_spent)

            self.logger.debug("Intensify")

            self.incumbent, inc_perf = self.intensifier.intensify(
                challengers=challengers,
                incumbent=self.incumbent,
                run_history=self.runhistory,
                aggregate_func=self.aggregate_func,
                time_bound=max(self.intensifier._min_time, time_left))

            if self.scenario.shared_model:
                pSMAC.write(run_history=self.runhistory,
                            output_directory=self.scenario.output_dir,
                            num_run=self.num_run)

            iteration += 1

            logging.debug("Remaining budget: %f (wallclock), %f (ta costs), %f (target runs)" % (
                self.stats.get_remaing_time_budget(),
                self.stats.get_remaining_ta_budget(),
                self.stats.get_remaining_ta_runs()))

            if self.stats.is_budget_exhausted():
                break

            self.stats.print_stats(debug_out=True)

        return self.incumbent

    def choose_next(self, X: np.ndarray, Y: np.ndarray,
                    num_configurations_by_random_search_sorted: int=1000,
                    num_configurations_by_local_search: int=None,
                    incumbent_value: float=None):
        """Choose next candidate solution with Bayesian optimization.

        Parameters
        ----------
        X : (N, D) numpy array
            Each row contains a configuration and one set of
            instance features.
        Y : (N, O) numpy array
            The function values for each configuration instance pair.
        num_configurations_by_random_search_sorted: int
            Number of configurations optimized by random search
        num_configurations_by_local_search: int
            Number of configurations optimized with local search
            if None, we use min(10, 1 + 0.5 x the number of configurations on
            exp average in intensify calls)
        incumbent_value: float
            Cost value of incumbent configuration
            (required for acquisition function);
            if not given, it will be inferred from runhistory;
            if not given and runhistory is empty,
            it will raise a ValueError

        Returns
        -------
        list
            List of 2020 suggested configurations to evaluate.
        """
        if X.shape[0] == 0:
            # Only return a single point to avoid an overly high number of
            # random search iterations
            return [x[1] for x in self._get_next_by_random_search(num_points=1)]

        self.model.train(X, Y)

        if incumbent_value is None:
            if self.runhistory.empty():
                raise ValueError("Runhistory is empty and the cost value of "
                                 "the incumbent is unknown.")
            incumbent_value = self.runhistory.get_cost(self.incumbent)

        self.acquisition_func.update(model=self.model, eta=incumbent_value)

        # Get configurations sorted by EI
        next_configs_by_random_search_sorted = \
            self._get_next_by_random_search(
                num_configurations_by_random_search_sorted, _sorted=True)

        if num_configurations_by_local_search is None:
<<<<<<< HEAD
            if self.stats._ema_n_configs_per_intensify > 0:
                num_configurations_by_local_search = min(
                    10, math.ceil(0.5 * self.stats._ema_n_configs_per_intensify) + 1)
=======
            if self.stats._ema_n_configs_per_intensifiy > 0:
                num_configurations_by_local_search = \
                    min(10, math.ceil(0.5 *
                                      self.stats._ema_n_configs_per_intensifiy)
                        + 1)
>>>>>>> f560fe60
            else:
                num_configurations_by_local_search = 10

        if self.runhistory.empty():
            init_sls_points = self.config_space.sample_configuration(
                size=num_configurations_by_local_search)
        else:
            # initiate local search with best configurations from previous runs
            configs_previous_runs = self.runhistory.get_all_configs()
            configs_previous_runs_sorted = self._sort_configs_by_acq_value(
                configs_previous_runs)
            num_configs_local_search = \
                min(len(configs_previous_runs_sorted),
                    num_configurations_by_local_search)
            init_sls_points = list(map(lambda x: x[1],
                                       configs_previous_runs_sorted[:num_configs_local_search]))

        next_configs_by_local_search = \
            self._get_next_by_local_search(init_sls_points)

        # Having the configurations from random search, sorted by their
        # acquisition function value is important for the first few iterations
        # of SMAC. As long as the random forest predicts constant value, we
        # want to use only random configurations. Having them at the begging of
        # the list ensures this (even after adding the configurations by local
        # search, and then sorting them)
        next_configs_by_acq_value = next_configs_by_random_search_sorted + \
            next_configs_by_local_search
        next_configs_by_acq_value.sort(reverse=True, key=lambda x: x[0])
        self.logger.debug(
            "First 10 acq func (origin) values of selected configurations: %s" %
            (str([[_[0], _[1].origin] for _ in next_configs_by_acq_value[:10]])))
        next_configs_by_acq_value = [_[1] for _ in next_configs_by_acq_value]

        challengers = ChallengerList(next_configs_by_acq_value,
                                     self.config_space)
        return challengers

    def _get_next_by_random_search(self, num_points: int=1000,
                                   _sorted: bool=False):
        """Get candidate solutions via local search.

        Parameters
        ----------
        num_points : int, optional (default=10)
            Number of local searches and returned values.

        _sorted : bool, optional (default=True)
            Whether to sort the candidate solutions by acquisition function
            value.

        Returns
        -------
        list : (acquisition value, Candidate solutions)
        """
        if num_points > 1:
            rand_configs = self.config_space.sample_configuration(
                size=num_points)
        else:
            rand_configs = [self.config_space.sample_configuration(size=1)]
        if _sorted:
            for i in range(len(rand_configs)):
                rand_configs[i].origin = 'Random Search (sorted)'
            return self._sort_configs_by_acq_value(rand_configs)
        else:
            for i in range(len(rand_configs)):
                rand_configs[i].origin = 'Random Search'
            return [(0, rand_configs[i]) for i in range(len(rand_configs))]

    def _get_next_by_local_search(self,
                                  init_points=typing.List[Configuration]):
        """Get candidate solutions via local search.

        In case acquisition function values tie, these will be broken randomly.

        Parameters
        ----------
        init_points : typing.List[Configuration]
            initial starting configurations for local search

        Returns
        -------
        list : (acquisition value, Candidate solutions),
               ordered by their acquisition function value
        """
        configs_acq = []

        # Start N local search from different random start points
        for start_point in init_points:
            configuration, acq_val = self.acq_optimizer.maximize(start_point)

            configuration.origin = "Local Search"
            configs_acq.append((acq_val[0], configuration))

        # shuffle for random tie-break
        random.shuffle(configs_acq, self.rng.rand)

        # sort according to acq value
        # and return n best configurations
        configs_acq.sort(reverse=True, key=lambda x: x[0])

        return configs_acq

    def _sort_configs_by_acq_value(self, configs):
        """Sort the given configurations by acquisition value

        Parameters
        ----------
        configs : list(Configuration)

        Returns
        -------
        list: (acquisition value, Candidate solutions),
                ordered by their acquisition function value

        """

        config_array = convert_configurations_to_array(configs)
        acq_values = self.acquisition_func(config_array)

        # From here
        # http://stackoverflow.com/questions/20197990/how-to-make-argsort-result-to-be-random-between-equal-values
        random = self.rng.rand(len(acq_values))
        # Last column is primary sort key!
        indices = np.lexsort((random.flatten(), acq_values.flatten()))

        # Cannot use zip here because the indices array cannot index the
        # rand_configs list, because the second is a pure python list
        return [(acq_values[ind][0], configs[ind]) for ind in indices[::-1]]

    def _get_timebound_for_intensification(self, time_spent):
        """Calculate time left for intensify from the time spent on
        choosing challengers using the fraction of time intended for
        intensification (which is specified in
        scenario.intensification_percentage).

        Parameters
        ----------
        time_spent : float

        Returns
        -------
        time_left : float
        """
        frac_intensify = self.scenario.intensification_percentage
        if frac_intensify <= 0 or frac_intensify >= 1:
            raise ValueError("The value for intensification_percentage-"
                             "option must lie in (0,1), instead: %.2f" %
                             (frac_intensify))
        total_time = time_spent / (1 - frac_intensify)
        time_left = frac_intensify * total_time
        self.logger.debug("Total time: %.4f, time spent on choosing next "
                          "configurations: %.4f (%.2f), time left for "
                          "intensification: %.4f (%.2f)" %
                          (total_time, time_spent, (1 - frac_intensify), time_left, frac_intensify))
        return time_left


class ChallengerList(object):
    """Helper class to interleave random configurations in a list of challengers.

    Provides an iterator which returns a random configuration in each second
    iteration. Reduces time necessary to generate a list of new challengers
    as one does not need to sample several hundreds of random configurations
    in each iteration which are never looked at.

    Parameters
    ----------
    challengers : list
        List of challengers (without interleaved random configurations)

    configuration_space : ConfigurationSpace
        ConfigurationSpace from which to sample new random configurations.
    """

    def __init__(self, challengers, configuration_space):
        self.challengers = challengers
        self.configuration_space = configuration_space
        self._index = 0
        self._next_is_random = False

    def __iter__(self):
        return self

    def __next__(self):
        if self._index == len(self.challengers) and not self._next_is_random:
            raise StopIteration
        elif self._next_is_random:
            self._next_is_random = False
            config = self.configuration_space.sample_configuration()
            config.origin = 'Random Search'
            return config
        else:
            self._next_is_random = True
            config = self.challengers[self._index]
            self._index += 1
            return config<|MERGE_RESOLUTION|>--- conflicted
+++ resolved
@@ -60,15 +60,10 @@
                  model: RandomForestWithInstances,
                  acq_optimizer: LocalSearch,
                  acquisition_func: AbstractAcquisitionFunction,
-<<<<<<< HEAD
                  rng: np.random.RandomState,
                  restore_incumbent: Configuration=None):
-        '''
+        """
         Interface that contains the main Bayesian optimization loop
-=======
-                 rng: np.random.RandomState):
-        """Constructor
->>>>>>> f560fe60
 
         Parameters
         ----------
@@ -98,14 +93,10 @@
             optimizer on acquisition function (right now, we support only a local
             search)
         acquisition_function : AcquisitionFunction
-<<<<<<< HEAD
-            Object that implements the AbstractAcquisitionFunction (i.e., infill criterion for acq_optimizer)
+            Object that implements the AbstractAcquisitionFunction (i.e., infill
+            criterion for acq_optimizer)
         restore_incumbent: Configuration
             incumbent to be used from the start. ONLY used to restore states.
-=======
-            Object that implements the AbstractAcquisitionFunction (i.e., infill
-            criterion for acq_optimizer)
->>>>>>> f560fe60
         rng: np.random.RandomState
             Random number generator
         """
@@ -256,17 +247,11 @@
                 num_configurations_by_random_search_sorted, _sorted=True)
 
         if num_configurations_by_local_search is None:
-<<<<<<< HEAD
             if self.stats._ema_n_configs_per_intensify > 0:
-                num_configurations_by_local_search = min(
-                    10, math.ceil(0.5 * self.stats._ema_n_configs_per_intensify) + 1)
-=======
-            if self.stats._ema_n_configs_per_intensifiy > 0:
                 num_configurations_by_local_search = \
                     min(10, math.ceil(0.5 *
-                                      self.stats._ema_n_configs_per_intensifiy)
+                                      self.stats._ema_n_configs_per_intensify)
                         + 1)
->>>>>>> f560fe60
             else:
                 num_configurations_by_local_search = 10
 
