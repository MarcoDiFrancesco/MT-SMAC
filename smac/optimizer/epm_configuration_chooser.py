import typing

import logging

import numpy as np

from smac.configspace import Configuration
from smac.configspace.util import convert_configurations_to_array
from smac.epm.rf_with_instances import RandomForestWithInstances
from smac.optimizer.acquisition import AbstractAcquisitionFunction
from smac.optimizer.ei_optimization import AcquisitionFunctionMaximizer, RandomSearch
from smac.optimizer.random_configuration_chooser import (
    ChooserNoCoolDown,
    RandomConfigurationChooser,
)
from smac.runhistory.runhistory import RunHistory
from smac.runhistory.runhistory2epm import AbstractRunHistory2EPM
from smac.scenario.scenario import Scenario
from smac.stats.stats import Stats

__copyright__ = "Copyright 2021, AutoML.org Freiburg-Hannover"
__license__ = "3-clause BSD"


class EPMChooser(object):
<<<<<<< HEAD
    def __init__(self,
                 scenario: Scenario,
                 stats: Stats,
                 runhistory: RunHistory,
                 runhistory2epm: AbstractRunHistory2EPM,
                 model: RandomForestWithInstances,
                 acq_optimizer: AcquisitionFunctionMaximizer,
                 acquisition_func: AbstractAcquisitionFunction,
                 rng: np.random.RandomState,
                 restore_incumbent: Configuration = None,
                 random_configuration_chooser: typing.Union[RandomConfigurationChooser] = ChooserNoCoolDown(2.0),
                 predict_x_best: bool = True,
                 min_samples_model: int = 1,
                 **epm_chooser_kwargs: dict
                 ):
        """
        Interface to train the EPM and generate next configurations

        Parameters
        ----------

        scenario: smac.scenario.scenario.Scenario
            Scenario object
        stats: smac.stats.stats.Stats
            statistics object with configuration budgets
        runhistory: smac.runhistory.runhistory.RunHistory
            runhistory with all runs so far
        model: smac.epm.rf_with_instances.RandomForestWithInstances
            empirical performance model (right now, we support only
            RandomForestWithInstances)
        acq_optimizer: smac.optimizer.ei_optimization.AcquisitionFunctionMaximizer
            Optimizer of acquisition function.
        restore_incumbent: Configuration
            incumbent to be used from the start. ONLY used to restore states.
        rng: np.random.RandomState
            Random number generator
        random_configuration_chooser:
            Chooser for random configuration -- one of

            * ChooserNoCoolDown(modulus)
            * ChooserLinearCoolDown(start_modulus, modulus_increment, end_modulus)
        predict_x_best: bool
            Choose x_best for computing the acquisition function via the model instead of via the observations.
        min_samples_model: int
            Minimum number of samples to build a model
        """

        self.logger = logging.getLogger(
            self.__module__ + "." + self.__class__.__name__)
=======
    """Interface to train the EPM and generate next configurations.

    Parameters
    ----------
    scenario: smac.scenario.scenario.Scenario
        Scenario object
    stats: smac.stats.stats.Stats
        statistics object with configuration budgets
    runhistory: smac.runhistory.runhistory.RunHistory
        runhistory with all runs so far
    model: smac.epm.rf_with_instances.RandomForestWithInstances
        empirical performance model (right now, we support only
        RandomForestWithInstances)
    acq_optimizer: smac.optimizer.ei_optimization.AcquisitionFunctionMaximizer
        Optimizer of acquisition function.
    restore_incumbent: Configuration
        incumbent to be used from the start. ONLY used to restore states.
    rng: np.random.RandomState
        Random number generator
    random_configuration_chooser:
        Chooser for random configuration -- one of

        * ChooserNoCoolDown(modulus)
        * ChooserLinearCoolDown(start_modulus, modulus_increment, end_modulus)
    predict_x_best: bool
        Choose x_best for computing the acquisition function via the model instead of via the observations.
    min_samples_model: int
        Minimum number of samples to build a model
    """

    def __init__(
        self,
        scenario: Scenario,
        stats: Stats,
        runhistory: RunHistory,
        runhistory2epm: AbstractRunHistory2EPM,
        model: RandomForestWithInstances,
        acq_optimizer: AcquisitionFunctionMaximizer,
        acquisition_func: AbstractAcquisitionFunction,
        rng: np.random.RandomState,
        restore_incumbent: Configuration = None,
        random_configuration_chooser: typing.Union[RandomConfigurationChooser] = ChooserNoCoolDown(modulus=2.0),
        predict_x_best: bool = True,
        min_samples_model: int = 1,
    ):
        self.logger = logging.getLogger(self.__module__ + "." + self.__class__.__name__)
>>>>>>> fc26ba4a
        self.incumbent = restore_incumbent

        self.scenario = scenario
        self.stats = stats
        self.runhistory = runhistory
        self.rh2EPM = runhistory2epm
        self.model = model
        self.acq_optimizer = acq_optimizer
        self.acquisition_func = acquisition_func
        self.rng = rng
        self.random_configuration_chooser = random_configuration_chooser

        self._random_search = RandomSearch(
            acquisition_func,
            self.scenario.cs,  # type: ignore[attr-defined] # noqa F821
            rng,
        )

        self.initial_design_configs = []  # type: typing.List[Configuration]

        self.predict_x_best = predict_x_best

        self.min_samples_model = min_samples_model
        self.currently_considered_budgets = [
            0.0,
        ]

    def _collect_data_to_train_model(self) -> typing.Tuple[np.ndarray, np.ndarray, np.ndarray]:
        # if we use a float value as a budget, we want to train the model only on the highest budget
        available_budgets = []
        for run_key in self.runhistory.data.keys():
            available_budgets.append(run_key.budget)

        # Sort available budgets from highest to lowest budget
        available_budgets = sorted(list(set(available_budgets)), reverse=True)

        # Get #points per budget and if there are enough samples, then build a model
        for b in available_budgets:
            X, Y = self.rh2EPM.transform(
                self.runhistory,
                budget_subset=[
                    b,
                ],
            )
            if X.shape[0] >= self.min_samples_model:
                self.currently_considered_budgets = [
                    b,
                ]
                configs_array = self.rh2EPM.get_configurations(
                    self.runhistory, budget_subset=self.currently_considered_budgets
                )
                return X, Y, configs_array

        return (
            np.empty(shape=[0, 0]),
            np.empty(
                shape=[
                    0,
                ]
            ),
            np.empty(shape=[0, 0]),
        )

    def _get_evaluated_configs(self) -> typing.List[Configuration]:
        return self.runhistory.get_all_configs_per_budget(budget_subset=self.currently_considered_budgets)

    def choose_next(self, incumbent_value: float = None) -> typing.Iterator[Configuration]:
        """Choose next candidate solution with Bayesian optimization. The suggested configurations
        depend on the argument ``acq_optimizer`` to the ``SMBO`` class.

        Parameters
        ----------
        incumbent_value: float
            Cost value of incumbent configuration (required for acquisition function);
            If not given, it will be inferred from runhistory or predicted;
            if not given and runhistory is empty, it will raise a ValueError.

        Returns
        -------
        Iterator
        """
        self.logger.debug("Search for next configuration")
        X, Y, X_configurations = self._collect_data_to_train_model()

        if X.shape[0] == 0:
            # Only return a single point to avoid an overly high number of
            # random search iterations
            return self._random_search.maximize(runhistory=self.runhistory, stats=self.stats, num_points=1)
        self.model.train(X, Y)

        if incumbent_value is not None:
            best_observation = incumbent_value
            x_best_array = None  # type: typing.Optional[np.ndarray]
        else:
            if self.runhistory.empty():
                raise ValueError("Runhistory is empty and the cost value of " "the incumbent is unknown.")
            x_best_array, best_observation = self._get_x_best(self.predict_x_best, X_configurations)

        self.acquisition_func.update(
            model=self.model,
            eta=best_observation,
            incumbent_array=x_best_array,
            num_data=len(self._get_evaluated_configs()),
            X=X_configurations,
        )

        challengers = self.acq_optimizer.maximize(
            runhistory=self.runhistory,
            stats=self.stats,
            num_points=self.scenario.acq_opt_challengers,  # type: ignore[attr-defined] # noqa F821
            random_configuration_chooser=self.random_configuration_chooser,
        )
        return challengers

    def _get_x_best(self, predict: bool, X: np.ndarray) -> typing.Tuple[np.ndarray, float]:
        """Get value, configuration, and array representation of the "best" configuration.

        The definition of best varies depending on the argument ``predict``. If set to ``True``,
        this function will return the stats of the best configuration as predicted by the model,
        otherwise it will return the stats for the best observed configuration.

        Parameters
        ----------
        predict : bool
            Whether to use the predicted or observed best.

        Returns
        -------
        float
        np.ndarry
        Configuration
        """
        if predict:
            costs = list(
                map(
                    lambda x: (
                        self.model.predict_marginalized_over_instances(x.reshape((1, -1)))[0][0][0],
                        x,
                    ),
                    X,
                )
            )
            costs = sorted(costs, key=lambda t: t[0])
            x_best_array = costs[0][1]
            best_observation = costs[0][0]
            # won't need log(y) if EPM was already trained on log(y)
        else:
            all_configs = self.runhistory.get_all_configs_per_budget(budget_subset=self.currently_considered_budgets)
            x_best = self.incumbent
            x_best_array = convert_configurations_to_array(all_configs)
            best_observation = self.runhistory.get_cost(x_best)
            best_observation_as_array = np.array(best_observation).reshape((1, 1))
            # It's unclear how to do this for inv scaling and potential future scaling.
            # This line should be changed if necessary
            best_observation = self.rh2EPM.transform_response_values(best_observation_as_array)
            best_observation = best_observation[0][0]

        return x_best_array, best_observation<|MERGE_RESOLUTION|>--- conflicted
+++ resolved
@@ -23,59 +23,7 @@
 
 
 class EPMChooser(object):
-<<<<<<< HEAD
-    def __init__(self,
-                 scenario: Scenario,
-                 stats: Stats,
-                 runhistory: RunHistory,
-                 runhistory2epm: AbstractRunHistory2EPM,
-                 model: RandomForestWithInstances,
-                 acq_optimizer: AcquisitionFunctionMaximizer,
-                 acquisition_func: AbstractAcquisitionFunction,
-                 rng: np.random.RandomState,
-                 restore_incumbent: Configuration = None,
-                 random_configuration_chooser: typing.Union[RandomConfigurationChooser] = ChooserNoCoolDown(2.0),
-                 predict_x_best: bool = True,
-                 min_samples_model: int = 1,
-                 **epm_chooser_kwargs: dict
-                 ):
-        """
-        Interface to train the EPM and generate next configurations
-
-        Parameters
-        ----------
-
-        scenario: smac.scenario.scenario.Scenario
-            Scenario object
-        stats: smac.stats.stats.Stats
-            statistics object with configuration budgets
-        runhistory: smac.runhistory.runhistory.RunHistory
-            runhistory with all runs so far
-        model: smac.epm.rf_with_instances.RandomForestWithInstances
-            empirical performance model (right now, we support only
-            RandomForestWithInstances)
-        acq_optimizer: smac.optimizer.ei_optimization.AcquisitionFunctionMaximizer
-            Optimizer of acquisition function.
-        restore_incumbent: Configuration
-            incumbent to be used from the start. ONLY used to restore states.
-        rng: np.random.RandomState
-            Random number generator
-        random_configuration_chooser:
-            Chooser for random configuration -- one of
-
-            * ChooserNoCoolDown(modulus)
-            * ChooserLinearCoolDown(start_modulus, modulus_increment, end_modulus)
-        predict_x_best: bool
-            Choose x_best for computing the acquisition function via the model instead of via the observations.
-        min_samples_model: int
-            Minimum number of samples to build a model
-        """
-
-        self.logger = logging.getLogger(
-            self.__module__ + "." + self.__class__.__name__)
-=======
     """Interface to train the EPM and generate next configurations.
-
     Parameters
     ----------
     scenario: smac.scenario.scenario.Scenario
@@ -102,6 +50,8 @@
         Choose x_best for computing the acquisition function via the model instead of via the observations.
     min_samples_model: int
         Minimum number of samples to build a model
+    epm_chooser_kwargs: Any:
+        additioal argumetns passed to EPMChooser (Might be used by its subclasses)
     """
 
     def __init__(
@@ -118,9 +68,10 @@
         random_configuration_chooser: typing.Union[RandomConfigurationChooser] = ChooserNoCoolDown(modulus=2.0),
         predict_x_best: bool = True,
         min_samples_model: int = 1,
+        **epm_chooser_kwargs: typing.Any
+
     ):
         self.logger = logging.getLogger(self.__module__ + "." + self.__class__.__name__)
->>>>>>> fc26ba4a
         self.incumbent = restore_incumbent
 
         self.scenario = scenario
