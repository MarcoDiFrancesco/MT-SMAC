# encoding=utf8
import abc
from typing import Any, List, Tuple

import copy

import numpy as np
from ConfigSpace.hyperparameters import FloatHyperparameter
from scipy.stats import norm

from smac.configspace import Configuration
from smac.configspace.util import convert_configurations_to_array
from smac.epm.base_epm import AbstractEPM
from smac.utils.logging import PickableLoggerAdapter

__author__ = "Aaron Klein, Marius Lindauer"
__copyright__ = "Copyright 2017, ML4AAD"
__license__ = "3-clause BSD"


class AbstractAcquisitionFunction(object, metaclass=abc.ABCMeta):
    """Abstract base class for acquisition function.

    Parameters
    ----------
    model : AbstractEPM
        Models the objective function.

    Attributes
    ----------
    model
    logger
    """

    def __init__(self, model: AbstractEPM):
        self.model = model
        self._required_updates = ("model",)  # type: Tuple[str, ...]
        self.logger = PickableLoggerAdapter(self.__module__ + "." + self.__class__.__name__)

    def update(self, **kwargs: Any) -> None:
        """Update the acquisition function attributes required for calculation.

        This method will be called after fitting the model, but before maximizing the acquisition
        function. As an examples, EI uses it to update the current fmin.

        The default implementation only updates the attributes of the acqusition function which
        are already present.

        Parameters
        ----------
        kwargs
        """
        for key in self._required_updates:
            if key not in kwargs:
                raise ValueError(
                    "Acquisition function %s needs to be updated with key %s, but only got "
                    "keys %s." % (self.__class__.__name__, key, list(kwargs.keys()))
                )
        for key in kwargs:
            if key in self._required_updates:
                setattr(self, key, kwargs[key])

    def __call__(self, configurations: List[Configuration]) -> np.ndarray:
        """Computes the acquisition value for a given X.

        Parameters
        ----------
        configurations : list
            The configurations where the acquisition function
            should be evaluated.

        Returns
        -------
        np.ndarray(N, 1)
            acquisition values for X
        """
        X = convert_configurations_to_array(configurations)
        if len(X.shape) == 1:
            X = X[np.newaxis, :]

        acq = self._compute(X)
        if np.any(np.isnan(acq)):
            idx = np.where(np.isnan(acq))[0]
            acq[idx, :] = -np.finfo(float).max
        return acq

    @abc.abstractmethod
    def _compute(self, X: np.ndarray) -> np.ndarray:
        """Computes the acquisition value for a given point X. This function has to be overwritten
        in a derived class.

        Parameters
        ----------
        X : np.ndarray
            The input points where the acquisition function
            should be evaluated. The dimensionality of X is (N, D), with N as
            the number of points to evaluate at and D is the number of
            dimensions of one X.

        Returns
        -------
        np.ndarray(N,1)
            Acquisition function values wrt X
        """
        raise NotImplementedError()


class IntegratedAcquisitionFunction(AbstractAcquisitionFunction):
    r"""Marginalize over Model hyperparameters to compute the integrated acquisition function.

    See "Practical Bayesian Optimization of Machine Learning Algorithms" by Jasper Snoek et al.
    (https://papers.nips.cc/paper/4522-practical-bayesian-optimization-of-machine-learning-algorithms.pdf)
    for further details.
    """

    def __init__(self, model: AbstractEPM, acquisition_function: AbstractAcquisitionFunction, **kwargs: Any):
        """Constructor.

        Parameters
        ----------
        model : AbstractEPM
            The model needs to implement an additional attribute ``models`` which contains the different models to
            integrate over.
        kwargs
            Additional keyword arguments
        """
        super().__init__(model)
        self.long_name = "Integrated Acquisition Function (%s)" % acquisition_function.__class__.__name__
        self.acq = acquisition_function
        self._functions = []  # type: List[AbstractAcquisitionFunction]
        self.eta = None

    def update(self, **kwargs: Any) -> None:
        """Update the acquisition functions values.

        This method will be called if the model is updated. E.g. entropy search uses it to update its approximation
        of P(x=x_min), EI uses it to update the current fmin.

        This implementation creates an acquisition function object for each model to integrate over and sets the
        respective attributes for each acquisition function object.

        Parameters
        ----------
        model : AbstractEPM
            The model needs to implement an additional attribute ``models`` which contains the different models to
            integrate over.
        kwargs
        """
        model = kwargs["model"]
        del kwargs["model"]
        if not hasattr(model, "models") or len(model.models) == 0:
            raise ValueError("IntegratedAcquisitionFunction requires at least one model to integrate!")
        if len(self._functions) == 0 or len(self._functions) != len(model.models):
            self._functions = [copy.deepcopy(self.acq) for _ in model.models]
        for submodel, func in zip(model.models, self._functions):
            func.update(model=submodel, **kwargs)

    def _compute(self, X: np.ndarray) -> np.ndarray:
        """Computes the EI value and its derivatives.

        Parameters
        ----------
        X: np.ndarray(N, D), The input points where the acquisition function
            should be evaluated. The dimensionality of X is (N, D), with N as
            the number of points to evaluate at and D is the number of
            dimensions of one X.

        Returns
        -------
        np.ndarray(N,1)
            Expected Improvement of X
        """
        if self._functions is None:
            raise ValueError("Need to call update first!")
        return np.array([func._compute(X) for func in self._functions]).mean(axis=0)


class PriorAcquisitionFunction(AbstractAcquisitionFunction):
    r"""Weight the acquisition function with a user-defined prior over the optimum.

    See "PiBO: Augmenting Acquisition Functions with User Beliefs for Bayesian Optimization" by Carl
    Hvarfner et al. (###nolinkyet###) for further details.
    """

    def __init__(
        self,
        model: AbstractEPM,
        acquisition_function: AbstractAcquisitionFunction,
        decay_beta: float,
        prior_floor: float = 1e-12,
        discretize: bool = False,
        discrete_bins_factor: float = 10.0,
        **kwargs: Any,
    ):
        """Constructor

        Parameters
        ----------
        model : AbstractEPM
            Models the objective function.
        decay_beta: Decay factor on the user prior - defaults to n_iterations / 10 if not specifed
            otherwise.
        prior_floor : Lowest possible value of the prior, to ensure non-negativity for all values
            in the search space.
        discretize : Whether to discretize (bin) the densities for continous parameters. Triggered
            for Random Forest models and continous hyperparameters to avoid a pathological case
            where all Random Forest randomness is removed (RF surrogates require piecewise constant
            acquisition functions to be well-behaved)
        discrete_bins_factor : If discretizing, the multiple on the number of allowed bins for
            each parameter

        kwargs
            Additional keyword arguments
        """
        super().__init__(model)
        self.long_name = "Prior Acquisition Function (%s)" % acquisition_function.__class__.__name__
        self.acq = acquisition_function
        self._functions = []  # type: List[AbstractAcquisitionFunction]
        self.eta = None
        self.hyperparameters = self.model.get_configspace().get_hyperparameters_dict()
        self.decay_beta = decay_beta
        self.prior_floor = prior_floor
        self.discretize = discretize
        if self.discretize:
            self.discrete_bins_factor = discrete_bins_factor

        # check if the acquisition function is LCB or TS - then the acquisition function values
        # need to be rescaled to assure positiveness & correct magnitude
        if isinstance(self.acq, IntegratedAcquisitionFunction):
            acquisition_type = self.acq.acq
        else:
            acquisition_type = self.acq

        self.rescale_acq = isinstance(acquisition_type, (LCB, TS))
        self.iteration_number = 0

    def update(self, **kwargs: Any) -> None:
        """Update the acquisition function attributes required for calculation.

        Updates the model, the accompanying acquisition function and tracks the iteration number.

        Parameters
        ----------
        kwargs
            Additional keyword arguments
        """
        self.iteration_number += 1
        self.acq.update(**kwargs)
        self.eta = kwargs.get("eta")

    def _compute_prior(self, X: np.ndarray) -> np.ndarray:
        """Computes the prior-weighted acquisition function values, where the prior on each
        parameter is multiplied by a decay factor controlled by the parameter decay_beta and
        the iteration number. Multivariate priors are not supported, for now.

        Parameters
        ----------
        X: np.ndarray(N, D), The input points where the user-specified prior
            should be evaluated. The dimensionality of X is (N, D), with N as
            the number of points to evaluate at and D is the number of
            dimensions of one X.

        Returns
        -------
        np.ndarray(N,1)
            The user prior over the optimum for values of X
        """
        prior_values = np.ones((len(X), 1))
        # iterate over the hyperparmeters (alphabetically sorted) and the columns, which come
        # in the same order
        for parameter, X_col in zip(self.hyperparameters.values(), X.T):
            if self.discretize and isinstance(parameter, FloatHyperparameter):
                number_of_bins = int(np.ceil(self.discrete_bins_factor * self.decay_beta / self.iteration_number))
                prior_values *= self._compute_discretized_pdf(parameter, X_col, number_of_bins) + self.prior_floor
            else:
                prior_values *= parameter._pdf(X_col[:, np.newaxis])

        return prior_values

    def _compute_discretized_pdf(
        self, parameter: FloatHyperparameter, X_col: np.ndarray, number_of_bins: int
    ) -> np.ndarray:
        """Discretizes (bins) prior values on continous a specific continous parameter
        to an increasingly coarse discretization determined by the prior decay parameter.

        Parameters
        ----------
        parameter: a FloatHyperparameter that, due to using a random forest
            surrogate, must have its prior discretized
        X_col: np.ndarray(N, ), The input points where the acquisition function
            should be evaluated. The dimensionality of X is (N, ), with N as
            the number of points to evaluate for the specific hyperparameter
        number_of_bins: The number of unique values allowed on the
            discretized version of the pdf.

        Returns
        -------
        np.ndarray(N,1)
            The user prior over the optimum for the parameter at hand.
        """
        # evaluates the actual pdf on all the relevant points
        pdf_values = parameter._pdf(X_col[:, np.newaxis])
        # retrieves the largest value of the pdf in the domain
        lower, upper = (0, parameter.get_max_density())
        # creates the bins (the possible discrete options of the pdf)
        bin_values = np.linspace(lower, upper, number_of_bins)
        # generates an index (bin) for each evaluated point
        bin_indices = np.clip(
            np.round((pdf_values - lower) * number_of_bins / (upper - lower)), 0, number_of_bins - 1
        ).astype(int)
        # gets the actual value for each point
        prior_values = bin_values[bin_indices]
        return prior_values

    def _compute(self, X: np.ndarray) -> np.ndarray:
        """Computes the prior-weighted acquisition function values, where the prior on each
        parameter is multiplied by a decay factor controlled by the parameter decay_beta and
        the iteration number. Multivariate priors are not supported, for now.

        Parameters
        ----------
        X: np.ndarray(N, D), The input points where the acquisition function
            should be evaluated. The dimensionality of X is (N, D), with N as
            the number of points to evaluate at and D is the number of
            dimensions of one X.

        Returns
        -------
        np.ndarray(N,1)
            Prior-weighted acquisition function values of X
        """
        if self.rescale_acq:
            # for TS and UCB, we need to scale the function values to not run into issues
            # of negative values or issues of varying magnitudes (here, they are both)
            # negative by design and just flipping the sign leads to picking the worst point)
            acq_values = np.clip(self.acq._compute(X) + self.eta, 0, np.inf)
        else:
            acq_values = self.acq._compute(X)
        prior_values = self._compute_prior(X) + self.prior_floor
        decayed_prior_values = np.power(prior_values, self.decay_beta / self.iteration_number)

        return acq_values * decayed_prior_values


class EI(AbstractAcquisitionFunction):
    r"""Computes for a given x the expected improvement as
    acquisition value.

    :math:`EI(X) := \mathbb{E}\left[ \max\{0, f(\mathbf{X^+}) - f_{t+1}(\mathbf{X}) - \xi \} \right]`,
    with :math:`f(X^+)` as the best location.
    """

    def __init__(self, model: AbstractEPM, par: float = 0.0):
        """Constructor.

        Parameters
        ----------
        model : AbstractEPM
            A model that implements at least
                 - predict_marginalized_over_instances(X)
        par : float, default=0.0
            Controls the balance between exploration and exploitation of the
            acquisition function.
        """
        super(EI, self).__init__(model)
        self.long_name = "Expected Improvement"
        self.par = par
        self.eta = None
        self._required_updates = ("model", "eta")

    def _compute(self, X: np.ndarray) -> np.ndarray:
        """Computes the EI value and its derivatives.

        Parameters
        ----------
        X: np.ndarray(N, D), The input points where the acquisition function
            should be evaluated. The dimensionality of X is (N, D), with N as
            the number of points to evaluate at and D is the number of
            dimensions of one X.

        Returns
        -------
        np.ndarray(N,1)
            Expected Improvement of X
        """
        if len(X.shape) == 1:
            X = X[:, np.newaxis]

        m, v = self.model.predict_marginalized_over_instances(X)
        s = np.sqrt(v)

        if self.eta is None:
            raise ValueError(
                "No current best specified. Call update("
                "eta=<int>) to inform the acquisition function "
                "about the current best value."
            )

        def calculate_f():
            z = (self.eta - m - self.par) / s
            return (self.eta - m - self.par) * norm.cdf(z) + s * norm.pdf(z)

        if np.any(s == 0.0):
            # if std is zero, we have observed x on all instances
            # using a RF, std should be never exactly 0.0
            # Avoid zero division by setting all zeros in s to one.
            # Consider the corresponding results in f to be zero.
            self.logger.warning("Predicted std is 0.0 for at least one sample.")
            s_copy = np.copy(s)
            s[s_copy == 0.0] = 1.0
            f = calculate_f()
            f[s_copy == 0.0] = 0.0
        else:
            f = calculate_f()
        if (f < 0).any():
            raise ValueError("Expected Improvement is smaller than 0 for at least one " "sample.")

        return f


class EIPS(EI):
    def __init__(self, model: AbstractEPM, par: float = 0.0):
        r"""Computes for a given x the expected improvement as
        acquisition value.
        :math:`EI(X) := \frac{\mathbb{E}\left[\max\{0,f(\mathbf{X^+})-f_{t+1}(\mathbf{X})-\xi\right]\}]}{np.log(r(x))}`,
        with :math:`f(X^+)` as the best location and :math:`r(x)` as runtime.

        Parameters
        ----------
        model : AbstractEPM
            A model that implements at least
                 - predict_marginalized_over_instances(X) returning a tuples of
                   predicted cost and running time
        par : float, default=0.0
            Controls the balance between exploration and exploitation of the
            acquisition function.
        """
        super(EIPS, self).__init__(model, par=par)
        self.long_name = "Expected Improvement per Second"

    def _compute(self, X: np.ndarray) -> np.ndarray:
        """Computes the EIPS value.

        Parameters
        ----------
        X: np.ndarray(N, D), The input point where the acquisition function
            should be evaluate. The dimensionality of X is (N, D), with N as
            the number of points to evaluate at and D is the number of
            dimensions of one X.

        Returns
        -------
        np.ndarray(N,1)
            Expected Improvement per Second of X
        """
        if len(X.shape) == 1:
            X = X[:, np.newaxis]

        m, v = self.model.predict_marginalized_over_instances(X)
        if m.shape[1] != 2:
            raise ValueError("m has wrong shape: %s != (-1, 2)" % str(m.shape))
        if v.shape[1] != 2:
            raise ValueError("v has wrong shape: %s != (-1, 2)" % str(v.shape))

        m_cost = m[:, 0]
        v_cost = v[:, 0]
        # The model already predicts log(runtime)
        m_runtime = m[:, 1]
        s = np.sqrt(v_cost)

        if self.eta is None:
            raise ValueError(
                "No current best specified. Call update("
                "eta=<int>) to inform the acquisition function "
                "about the current best value."
            )

        def calculate_f():
            z = (self.eta - m_cost - self.par) / s
            f = (self.eta - m_cost - self.par) * norm.cdf(z) + s * norm.pdf(z)
            f = f / m_runtime
            return f

        if np.any(s == 0.0):
            # if std is zero, we have observed x on all instances
            # using a RF, std should be never exactly 0.0
            # Avoid zero division by setting all zeros in s to one.
            # Consider the corresponding results in f to be zero.
            self.logger.warning("Predicted std is 0.0 for at least one sample.")
            s_copy = np.copy(s)
            s[s_copy == 0.0] = 1.0
            f = calculate_f()
            f[s_copy == 0.0] = 0.0
        else:
            f = calculate_f()

        if (f < 0).any():
            raise ValueError("Expected Improvement per Second is smaller than 0 " "for at least one sample.")

        return f.reshape((-1, 1))


class LogEI(AbstractAcquisitionFunction):
    def __init__(self, model: AbstractEPM, par: float = 0.0):
        r"""Computes for a given x the logarithm expected improvement as
        acquisition value.

        Parameters
        ----------
        model : AbstractEPM
            A model that implements at least
                 - predict_marginalized_over_instances(X)
        par : float, default=0.0
            Controls the balance between exploration and exploitation of the
            acquisition function.
        """
        super(LogEI, self).__init__(model)
        self.long_name = "Expected Improvement"
        self.par = par
        self.eta = None
        self._required_updates = ("model", "eta")

    def _compute(self, X: np.ndarray) -> np.ndarray:
        """Computes the EI value and its derivatives.

        Parameters
        ----------
        X: np.ndarray(N, D), The input points where the acquisition function
            should be evaluated. The dimensionality of X is (N, D), with N as
            the number of points to evaluate at and D is the number of
            dimensions of one X.

        Returns
        -------
        np.ndarray(N,1)
            Expected Improvement of X
        """
        if self.eta is None:
            raise ValueError(
                "No current best specified. Call update("
                "eta=<int>) to inform the acquisition function "
                "about the current best value."
            )

        if len(X.shape) == 1:
            X = X[:, np.newaxis]

        m, var_ = self.model.predict_marginalized_over_instances(X)
        std = np.sqrt(var_)

        def calculate_log_ei():
            # we expect that f_min is in log-space
            f_min = self.eta - self.par
            v = (f_min - m) / std
            return (np.exp(f_min) * norm.cdf(v)) - (np.exp(0.5 * var_ + m) * norm.cdf(v - std))

        if np.any(std == 0.0):
            # if std is zero, we have observed x on all instances
            # using a RF, std should be never exactly 0.0
            # Avoid zero division by setting all zeros in s to one.
            # Consider the corresponding results in f to be zero.
            self.logger.warning("Predicted std is 0.0 for at least one sample.")
            std_copy = np.copy(std)
            std[std_copy == 0.0] = 1.0
            log_ei = calculate_log_ei()
            log_ei[std_copy == 0.0] = 0.0
        else:
            log_ei = calculate_log_ei()

        if (log_ei < 0).any():
            raise ValueError("Expected Improvement is smaller than 0 for at least one sample.")

        return log_ei.reshape((-1, 1))


class PI(AbstractAcquisitionFunction):
    def __init__(self, model: AbstractEPM, par: float = 0.0):
        r"""Computes the probability of improvement for a given x over the best so far value as acquisition value.

        :math:`P(f_{t+1}(\mathbf{X})\geq f(\mathbf{X^+}))` :math:`:= \Phi(\\frac{ \mu(\mathbf{X})-f(\mathbf{X^+}) }
        { \sigma(\mathbf{X}) })` with :math:`f(X^+)` as the incumbent and :math:`\Phi` the cdf of the standard normal

        Parameters
        ----------
        model : AbstractEPM
            A model that implements at least
                 - predict_marginalized_over_instances(X)
        par : float, default=0.0
            Controls the balance between exploration and exploitation of the
            acquisition function.
        """
        super(PI, self).__init__(model)
        self.long_name = "Probability of Improvement"
        self.par = par
        self.eta = None
        self._required_updates = ("model", "eta")

    def _compute(self, X: np.ndarray) -> np.ndarray:
        """Computes the PI value.

        Parameters
        ----------
        X: np.ndarray(N, D)
           Points to evaluate PI. N is the number of points and D the dimension for the points

        Returns
        -------
        np.ndarray(N,1)
            Expected Improvement of X
        """
        if self.eta is None:
            raise ValueError(
                "No current best specified. Call update("
                "eta=<float>) to inform the acquisition function "
                "about the current best value."
            )

        if len(X.shape) == 1:
            X = X[:, np.newaxis]
        m, var_ = self.model.predict_marginalized_over_instances(X)
        std = np.sqrt(var_)
        return norm.cdf((self.eta - m - self.par) / std)


class LCB(AbstractAcquisitionFunction):
    def __init__(self, model: AbstractEPM, par: float = 1.0):
        r"""Computes the lower confidence bound for a given x over the best so far value as
        acquisition value.

        :math:`LCB(X) = \mu(\mathbf{X}) - \sqrt(\beta_t)\sigma(\mathbf{X})`

        Returns -LCB(X) as the acquisition_function optimizer maximizes the acquisition value.

        Parameters
        ----------
        model : AbstractEPM
            A model that implements at least
                 - predict_marginalized_over_instances(X)
        par : float, default=1.0
            Controls the balance between exploration and exploitation of the
            acquisition function.
        """
        super(LCB, self).__init__(model)
        self.long_name = "Lower Confidence Bound"
        self.par = par
        self.num_data = None
        self._required_updates = ("model", "num_data")

    def _compute(self, X: np.ndarray) -> np.ndarray:
        """Computes the LCB value.

        Parameters
        ----------
        X: np.ndarray(N, D)
           Points to evaluate LCB. N is the number of points and D the dimension for the points

        Returns
        -------
        np.ndarray(N,1)
            Expected Improvement of X
        """
        if self.num_data is None:
            raise ValueError(
                "No current number of Datapoints specified. Call update("
                "num_data=<int>) to inform the acquisition function "
                "about the number of datapoints."
            )
        if len(X.shape) == 1:
            X = X[:, np.newaxis]
        m, var_ = self.model.predict_marginalized_over_instances(X)
        std = np.sqrt(var_)
        beta = 2 * np.log((X.shape[1] * self.num_data**2) / self.par)
        return -(m - np.sqrt(beta) * std)


class TS(AbstractAcquisitionFunction):
    def __init__(self, model: AbstractEPM, par: float = 0.0):
        r"""Do a Thompson Sampling for a given x over the best so far value as
        acquisition value.

        Warning
        -------
        Thompson Sampling can only be used together with
        smac.optimizer.ei_optimization.RandomSearch, please do not use
        smac.optimizer.ei_optimization.LocalAndSortedRandomSearch to optimize TS
        acquisition function!

        :math:`TS(X) ~ \mathcal{N}(\mu(\mathbf{X}),\sigma(\mathbf{X}))'
        Returns -TS(X) as the acquisition_function optimizer maximizes the acquisition value.

        Parameters
        ----------
        model : AbstractEPM
            A model that implements at least
                 - predict_marginalized_over_instances(X)
        par : float, default=0.0
<<<<<<< HEAD
            TS does not require par here, we only wants to make it consistent with other acquisition functions

=======
            TS does not require par here, we only wants to make it consistent with
            other acquisition functions.
>>>>>>> fc26ba4a
        """
        super(TS, self).__init__(model)
        self.long_name = "Thompson Sampling"
        self.par = par
        self.num_data = None
        self._required_updates = ("model",)

    def _compute(self, X: np.ndarray) -> np.ndarray:
        """Sample a new value from a gaussian distribution whose mean and covariance values
        are given by model.

        Parameters
        ----------
        X: np.ndarray(N, D)
           Points to be evaluated where we could sample a value. N is the number of points and D the dimension
           for the points

        Returns
        -------
        np.ndarray(N,1)
            negative sample value of X
        """
        if len(X.shape) == 1:
            X = X[:, np.newaxis]
        sample_function = getattr(self.model, "sample_functions", None)
        if callable(sample_function):
            return -sample_function(X, n_funcs=1)

        m, var_ = self.model.predict_marginalized_over_instances(X)
        rng = getattr(self.model, "rng", np.random.RandomState(self.model.seed))
        m = m.flatten()
        var_ = np.diag(var_.flatten())
        return -rng.multivariate_normal(m, var_, 1).T<|MERGE_RESOLUTION|>--- conflicted
+++ resolved
@@ -694,13 +694,8 @@
             A model that implements at least
                  - predict_marginalized_over_instances(X)
         par : float, default=0.0
-<<<<<<< HEAD
-            TS does not require par here, we only wants to make it consistent with other acquisition functions
-
-=======
             TS does not require par here, we only wants to make it consistent with
             other acquisition functions.
->>>>>>> fc26ba4a
         """
         super(TS, self).__init__(model)
         self.long_name = "Thompson Sampling"
