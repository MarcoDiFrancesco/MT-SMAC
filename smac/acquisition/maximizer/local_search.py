--- conflicted
+++ resolved
@@ -215,13 +215,9 @@
             # From here: make argsort result to be random between equal values
             # http://stackoverflow.com/questions/20197990/how-to-make-argsort-result-to-be-random-between-equal-values
             random = self._rng.rand(len(costs))
-<<<<<<< HEAD
 
             # Last column is primary sort key!
             indices = np.lexsort((random.flatten(), *sort_objectives))
-=======
-            indices = np.lexsort((random.flatten(), costs.flatten()))  # Last column is primary sort key!
->>>>>>> c861ae4b
 
             # Cannot use zip here because the indices array cannot index the
             # rand_configs list, because the second is a pure python list
@@ -238,7 +234,7 @@
             configs_previous_runs_sorted,
             previous_configs_sorted_by_cost,
             additional_start_points,
-        ) 
+        )
         init_points = self._unique_list(candidates)
 
         return init_points
@@ -256,7 +252,7 @@
             Cost(s) per config
 
         Returns
-        -------        
+        -------
         list[list[float]]
             Sorting sequence for lexsort
         """
